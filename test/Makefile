JULIAHOME = ..
include ../Make.inc

default all extra unicode::
	@$(MAKE) -sC unicode

TESTS = default all extra \
core numbers strings corelib hashing arrayops \
glpk linprog sparse lapack fft arpack random unicode \
<<<<<<< HEAD
special bigint bigfloat bitarray distributions

$(TESTS) ::
	$(QUIET_JULIA) ../julia ./runtests.jl $@
=======
special bigint bigfloat bitarray \
::
	$(QUIET_JULIA) $(JULIA_EXECUTABLE) ./runtests.jl $@
>>>>>>> 54c01ff1

perf:
ifneq ($(MAKECMDGOALS),perf)
	$(QUIET_JULIA) $(JULIA_EXECUTABLE) perf/$@.jl
else
	@$(JULIA_EXECUTABLE) perf/$@.jl | perl -nle '@_=split/,/; printf "%-14s %7.3f\n", $$_[1], $$_[2]'
endif

benchmark:
	@$(MAKE) -C perf $@

clean:
	@$(MAKE) -C unicode $@
	@$(MAKE) -C perf $@

.PHONY: $(TESTS) perf benchmark clean
<|MERGE_RESOLUTION|>--- conflicted
+++ resolved
@@ -7,16 +7,10 @@
 TESTS = default all extra \
 core numbers strings corelib hashing arrayops \
 glpk linprog sparse lapack fft arpack random unicode \
-<<<<<<< HEAD
 special bigint bigfloat bitarray distributions
 
 $(TESTS) ::
-	$(QUIET_JULIA) ../julia ./runtests.jl $@
-=======
-special bigint bigfloat bitarray \
-::
 	$(QUIET_JULIA) $(JULIA_EXECUTABLE) ./runtests.jl $@
->>>>>>> 54c01ff1
 
 perf:
 ifneq ($(MAKECMDGOALS),perf)
