--- conflicted
+++ resolved
@@ -560,11 +560,7 @@
 }
 
 BOX_FUNC(float32, float,  jl_box, 2)
-<<<<<<< HEAD
-BOX_FUNC(pointer, void*,  jl_box, 2) //2 pointers = two workds on all platforms
-=======
-BOX_FUNC(pointer, void*,  jl_box, 2) //2 pointers == two works on all platforms
->>>>>>> 7f348c39
+BOX_FUNC(pointer, void*,  jl_box, 2) //2 pointers == two words on all platforms
 #ifdef __LP64__
 BOX_FUNC(float64, double, jl_box, 2)
 #else
